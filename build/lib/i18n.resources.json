{
	"editor": [
		{
			"name": "vs/platform",
			"project": "vscode-editor"
		},
		{
			"name": "vs/editor/contrib",
			"project": "vscode-editor"
		},
		{
			"name": "vs/editor",
			"project": "vscode-editor"
		},
		{
			"name": "vs/base",
			"project": "vscode-editor"
		}
	],
	"workbench": [
		{
			"name": "vs/code",
			"project": "vscode-workbench"
		},
		{
			"name": "vs/workbench",
			"project": "vscode-workbench"
		},
		{
			"name": "vs/workbench/api/common",
			"project": "vscode-workbench"
		},
		{
			"name": "vs/workbench/contrib/bulkEdit",
			"project": "vscode-workbench"
		},
		{
			"name": "vs/workbench/contrib/cli",
			"project": "vscode-workbench"
		},
		{
			"name": "vs/workbench/contrib/codeEditor",
			"project": "vscode-workbench"
		},
		{
			"name": "vs/workbench/contrib/callHierarchy",
			"project": "vscode-workbench"
		},
		{
			"name": "vs/workbench/contrib/typeHierarchy",
			"project": "vscode-workbench"
		},
		{
			"name": "vs/workbench/contrib/codeActions",
			"project": "vscode-workbench"
		},
		{
			"name": "vs/workbench/contrib/comments",
			"project": "vscode-workbench"
		},
		{
			"name": "vs/workbench/contrib/debug",
			"project": "vscode-workbench"
		},
		{
			"name": "vs/workbench/contrib/dialogs",
			"project": "vscode-workbench"
		},
		{
			"name": "vs/workbench/contrib/emmet",
			"project": "vscode-workbench"
		},
		{
			"name": "vs/workbench/contrib/experiments",
			"project": "vscode-workbench"
		},
		{
			"name": "vs/workbench/contrib/extensions",
			"project": "vscode-workbench"
		},
		{
			"name": "vs/workbench/contrib/externalTerminal",
			"project": "vscode-workbench"
		},
		{
			"name": "vs/workbench/contrib/feedback",
			"project": "vscode-workbench"
		},
		{
			"name": "vs/workbench/contrib/files",
			"project": "vscode-workbench"
		},
		{
			"name": "vs/workbench/contrib/html",
			"project": "vscode-workbench"
		},
		{
			"name": "vs/workbench/contrib/issue",
			"project": "vscode-workbench"
		},
		{
			"name": "vs/workbench/contrib/inlayHints",
			"project": "vscode-workbench"
		},
		{
			"name": "vs/workbench/contrib/interactive",
			"project": "vscode-workbench"
		},
		{
			"name": "vs/workbench/contrib/languageStatus",
			"project": "vscode-workbench"
		},
		{
			"name": "vs/workbench/contrib/keybindings",
			"project": "vscode-workbench"
		},
		{
			"name": "vs/workbench/contrib/markers",
			"project": "vscode-workbench"
		},
		{
<<<<<<< HEAD
			"name": "vs/workbench/contrib/mergeEditor",
			"project": "vscode-workbench"
		},
		{
			"name": "vs/workbench/contrib/localizations",
=======
			"name": "vs/workbench/contrib/localization",
>>>>>>> e9620973
			"project": "vscode-workbench"
		},
		{
			"name": "vs/workbench/contrib/logs",
			"project": "vscode-workbench"
		},
		{
			"name": "vs/workbench/contrib/output",
			"project": "vscode-workbench"
		},
		{
			"name": "vs/workbench/contrib/performance",
			"project": "vscode-workbench"
		},
		{
			"name": "vs/workbench/contrib/preferences",
			"project": "vscode-workbench"
		},
		{
			"name": "vs/workbench/contrib/notebook",
			"project": "vscode-workbench"
		},
		{
			"name": "vs/workbench/contrib/quickaccess",
			"project": "vscode-workbench"
		},
		{
			"name": "vs/workbench/contrib/userData",
			"project": "vscode-workbench"
		},
		{
			"name": "vs/workbench/contrib/remote",
			"project": "vscode-workbench"
		},
		{
			"name": "vs/workbench/contrib/relauncher",
			"project": "vscode-workbench"
		},
		{
			"name": "vs/workbench/contrib/sash",
			"project": "vscode-workbench"
		},
		{
			"name": "vs/workbench/contrib/scm",
			"project": "vscode-workbench"
		},
		{
			"name": "vs/workbench/contrib/search",
			"project": "vscode-workbench"
		},
		{
			"name": "vs/workbench/contrib/searchEditor",
			"project": "vscode-workbench"
		},
		{
			"name": "vs/workbench/contrib/snippets",
			"project": "vscode-workbench"
		},
		{
			"name": "vs/workbench/contrib/format",
			"project": "vscode-workbench"
		},
		{
			"name": "vs/workbench/contrib/tags",
			"project": "vscode-workbench"
		},
		{
			"name": "vs/workbench/contrib/surveys",
			"project": "vscode-workbench"
		},
		{
			"name": "vs/workbench/contrib/tasks",
			"project": "vscode-workbench"
		},
		{
			"name": "vs/workbench/contrib/testing",
			"project": "vscode-workbench"
		},
		{
			"name": "vs/workbench/contrib/terminal",
			"project": "vscode-workbench"
		},
		{
			"name": "vs/workbench/contrib/themes",
			"project": "vscode-workbench"
		},
		{
			"name": "vs/workbench/contrib/trust",
			"project": "vscode-workbench"
		},
		{
			"name": "vs/workbench/contrib/update",
			"project": "vscode-workbench"
		},
		{
			"name": "vs/workbench/contrib/url",
			"project": "vscode-workbench"
		},
		{
			"name": "vs/workbench/contrib/watermark",
			"project": "vscode-workbench"
		},
		{
			"name": "vs/workbench/contrib/webview",
			"project": "vscode-workbench"
		},
		{
			"name": "vs/workbench/contrib/webviewPanel",
			"project": "vscode-workbench"
		},
		{
			"name": "vs/workbench/contrib/workspace",
			"project": "vscode-workbench"
		},
		{
			"name": "vs/workbench/contrib/workspaces",
			"project": "vscode-workbench"
		},
		{
			"name": "vs/workbench/contrib/customEditor",
			"project": "vscode-workbench"
		},
		{
			"name": "vs/workbench/contrib/externalUriOpener",
			"project": "vscode-workbench"
		},
		{
			"name": "vs/workbench/contrib/welcomeGettingStarted",
			"project": "vscode-workbench"
		},
		{
			"name": "vs/workbench/contrib/welcomeOverlay",
			"project": "vscode-workbench"
		},
		{
			"name": "vs/workbench/contrib/welcomePage",
			"project": "vscode-workbench"
		},
		{
			"name": "vs/workbench/contrib/welcomeViews",
			"project": "vscode-workbench"
		},
		{
			"name": "vs/workbench/contrib/welcomeWalkthrough",
			"project": "vscode-workbench"
		},
		{
			"name": "vs/workbench/contrib/outline",
			"project": "vscode-workbench"
		},
		{
			"name": "vs/workbench/contrib/userDataSync",
			"project": "vscode-workbench"
		},
		{
			"name": "vs/workbench/contrib/views",
			"project": "vscode-workbench"
		},
		{
			"name": "vs/workbench/contrib/languageDetection",
			"project": "vscode-workbench"
		},
		{
			"name": "vs/workbench/contrib/audioCues",
			"project": "vscode-workbench"
		},
		{
			"name": "vs/workbench/contrib/offline",
			"project": "vscode-workbench"
		},
		{
			"name": "vs/workbench/services/actions",
			"project": "vscode-workbench"
		},
		{
			"name": "vs/workbench/services/authToken",
			"project": "vscode-workbench"
		},
		{
			"name": "vs/workbench/services/backup",
			"project": "vscode-workbench"
		},
		{
			"name": "vs/workbench/services/bulkEdit",
			"project": "vscode-workbench"
		},
		{
			"name": "vs/workbench/services/clipboard",
			"project": "vscode-workbench"
		},
		{
			"name": "vs/workbench/services/commands",
			"project": "vscode-workbench"
		},
		{
			"name": "vs/workbench/services/configuration",
			"project": "vscode-workbench"
		},
		{
			"name": "vs/workbench/services/configurationResolver",
			"project": "vscode-workbench"
		},
		{
			"name": "vs/workbench/services/dialogs",
			"project": "vscode-workbench"
		},
		{
			"name": "vs/workbench/services/editor",
			"project": "vscode-workbench"
		},
		{
			"name": "vs/workbench/services/extensions",
			"project": "vscode-workbench"
		},
		{
			"name": "vs/workbench/services/extensionManagement",
			"project": "vscode-workbench"
		},
		{
			"name": "vs/workbench/services/files",
			"project": "vscode-workbench"
		},
		{
			"name": "vs/workbench/services/history",
			"project": "vscode-workbench"
		},
		{
			"name": "vs/workbench/services/log",
			"project": "vscode-workbench"
		},
		{
			"name": "vs/workbench/services/integrity",
			"project": "vscode-workbench"
		},
		{
			"name": "vs/workbench/services/keybinding",
			"project": "vscode-workbench"
		},
		{
			"name": "vs/workbench/services/lifecycle",
			"project": "vscode-workbench"
		},
		{
			"name": "vs/workbench/services/language",
			"project": "vscode-workbench"
		},
		{
			"name": "vs/workbench/services/progress",
			"project": "vscode-workbench"
		},
		{
			"name": "vs/workbench/services/remote",
			"project": "vscode-workbench"
		},
		{
			"name": "vs/workbench/services/search",
			"project": "vscode-workbench"
		},
		{
			"name": "vs/workbench/services/textfile",
			"project": "vscode-workbench"
		},
		{
			"name": "vs/workbench/services/themes",
			"project": "vscode-workbench"
		},
		{
			"name": "vs/workbench/services/textMate",
			"project": "vscode-workbench"
		},
		{
			"name": "vs/workbench/services/workingCopy",
			"project": "vscode-workbench"
		},
		{
			"name": "vs/workbench/services/workspaces",
			"project": "vscode-workbench"
		},
		{
			"name": "vs/workbench/services/decorations",
			"project": "vscode-workbench"
		},
		{
			"name": "vs/workbench/services/label",
			"project": "vscode-workbench"
		},
		{
			"name": "vs/workbench/services/preferences",
			"project": "vscode-preferences"
		},
		{
			"name": "vs/workbench/services/notification",
			"project": "vscode-workbench"
		},
		{
			"name": "vs/workbench/services/userData",
			"project": "vscode-workbench"
		},
		{
			"name": "vs/workbench/services/userDataSync",
			"project": "vscode-workbench"
		},
		{
			"name": "vs/workbench/services/views",
			"project": "vscode-workbench"
		},
		{
			"name": "vs/workbench/contrib/timeline",
			"project": "vscode-workbench"
		},
		{
			"name": "vs/workbench/contrib/localHistory",
			"project": "vscode-workbench"
		},
		{
			"name": "vs/workbench/services/authentication",
			"project": "vscode-workbench"
		},
		{
			"name": "vs/workbench/services/extensionRecommendations",
			"project": "vscode-workbench"
		},
		{
			"name": "vs/workbench/services/gettingStarted",
			"project": "vscode-workbench"
		},
		{
			"name": "vs/workbench/services/host",
			"project": "vscode-workbench"
		},
		{
			"name": "vs/workbench/contrib/profiles",
			"project": "vscode-profiles"
		},
		{
			"name": "vs/workbench/services/profiles",
			"project": "vscode-profiles"
		}
	]
}<|MERGE_RESOLUTION|>--- conflicted
+++ resolved
@@ -119,15 +119,11 @@
 			"project": "vscode-workbench"
 		},
 		{
-<<<<<<< HEAD
 			"name": "vs/workbench/contrib/mergeEditor",
 			"project": "vscode-workbench"
 		},
 		{
-			"name": "vs/workbench/contrib/localizations",
-=======
 			"name": "vs/workbench/contrib/localization",
->>>>>>> e9620973
 			"project": "vscode-workbench"
 		},
 		{
