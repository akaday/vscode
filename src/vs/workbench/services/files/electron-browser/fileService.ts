--- conflicted
+++ resolved
@@ -935,30 +935,15 @@
 	private doMoveItemToTrash(resource: uri): TPromise<void> {
 		const absolutePath = resource.fsPath;
 
-<<<<<<< HEAD
-		return new TPromise((resolve, reject) => {
-			(import('electron')).then(electron => { // workaround for https://github.com/Microsoft/vscode/issues/48205
-				const result = electron.shell.moveItemToTrash(absolutePath);
-				if (!result) {
-					reject(new Error(isWindows ? nls.localize('binFailed', "Failed to move '{0}' to the recycle bin", paths.basename(absolutePath)) : nls.localize('trashFailed', "Failed to move '{0}' to the trash", paths.basename(absolutePath))));
-					return;
-				}
-=======
 		return asWinJSImport(import('electron')).then(electron => {
 			const result = electron.shell.moveItemToTrash(absolutePath);
 			if (!result) {
 				return TPromise.wrapError(new Error(isWindows ? nls.localize('binFailed', "Failed to move '{0}' to the recycle bin", paths.basename(absolutePath)) : nls.localize('trashFailed', "Failed to move '{0}' to the trash", paths.basename(absolutePath))));
 			}
->>>>>>> e1830670
-
-				this._onAfterOperation.fire(new FileOperationEvent(resource, FileOperation.DELETE));
-
-<<<<<<< HEAD
-				resolve(null);
-			}, reject);
-=======
+
+			this._onAfterOperation.fire(new FileOperationEvent(resource, FileOperation.DELETE));
+
 			return void 0;
->>>>>>> e1830670
 		});
 	}
 
