--- conflicted
+++ resolved
@@ -104,18 +104,7 @@
 			if (e.affectsConfiguration('terminal.integrated.showTabs')) {
 				this._showTabs = this._terminalService.configHelper.config.showTabs;
 				if (this._showTabs) {
-<<<<<<< HEAD
-					this._splitView.addView({
-						element: this._terminalTabTree,
-						layout: width => this._tabsWidget.layout(this._height, width),
-						minimumSize: 40,
-						maximumSize: Number.POSITIVE_INFINITY,
-						onDidChange: () => Disposable.None,
-					}, Sizing.Distribute, this._tabTreeIndex);
-					this._createButton();
-=======
 					this._addTabTree();
->>>>>>> 50fe76ba
 				} else {
 					this._splitView.removeView(this._tabTreeIndex);
 					if (this._plusButton) {
@@ -147,18 +136,7 @@
 		this._register(this._splitView.onDidSashReset(() => this._splitView.distributeViewSizes()));
 
 		if (this._showTabs) {
-<<<<<<< HEAD
-			this._splitView.addView({
-				element: this._terminalTabTree,
-				layout: width => this._tabsWidget.layout(this._height ? this._height - this._terminalTabTree.clientHeight : undefined, width),
-				minimumSize: 40,
-				maximumSize: Number.POSITIVE_INFINITY,
-				onDidChange: () => Disposable.None,
-			}, Sizing.Distribute, this._tabTreeIndex);
-			this._createButton();
-=======
 			this._addTabTree();
->>>>>>> 50fe76ba
 		}
 		this._splitView.addView({
 			element: this._terminalContainer,
@@ -172,11 +150,12 @@
 	private _addTabTree() {
 		this._splitView.addView({
 			element: this._terminalTabTree,
-			layout: width => this._tabsWidget.layout(this._height, width),
+			layout: width => this._tabsWidget.layout(this._height ? this._height - this._terminalTabTree.clientHeight : undefined, width),
 			minimumSize: 40,
 			maximumSize: Number.POSITIVE_INFINITY,
-			onDidChange: () => Disposable.None
+			onDidChange: () => Disposable.None,
 		}, Sizing.Distribute, this._tabTreeIndex);
+		this._createButton();
 	}
 
 	layout(width: number, height: number): void {
